# -*- coding: utf-8 -*-
#
# This file is part of REANA.
# Copyright (C) 2017, 2018, 2019 CERN.
#
# REANA is free software; you can redistribute it and/or modify it
# under the terms of the MIT License; see LICENSE file for more details.

"""REANA-Job-Controller."""

from __future__ import absolute_import, print_function

import os
import re

from setuptools import find_packages, setup

readme = open('README.rst').read()
history = open('CHANGES.rst').read()

tests_require = [
    'check-manifest>=0.25',
    'coverage>=4.0',
    'isort>=4.2.2,<4.3',
    'mock>=2.0',
    'pydocstyle>=1.0.0',
    'pytest-cache>=1.0',
    'pytest-cov>=1.8.0',
    'pytest-pep8>=1.0.6',
    'pytest>=3.8.0',
    'swagger_spec_validator>=2.1.0',
    'pytest-reana>=0.5.0',
]

extras_require = {
    'docs': [
        'Sphinx>=1.4.4,<1.6',
        'sphinx-rtd-theme>=0.1.9',
        'sphinxcontrib-httpdomain>=1.5.0',
        'sphinxcontrib-openapi>=0.3.0',
        'sphinxcontrib-redoc>=1.5.1',
    ],
    'tests': tests_require,
}

extras_require['all'] = []
for key, reqs in extras_require.items():
    if ':' == key[0]:
        continue
    extras_require['all'].extend(reqs)

setup_requires = [
    'pytest-runner>=2.7',
]

install_requires = [
    'apispec>=0.21.0,<0.40',
    'Flask>=0.11',
    'kubernetes>=9.0.0',
    'marshmallow>=2.13',
<<<<<<< HEAD
    'reana-commons>=0.5.0.dev20190402,<0.6.0[kubernetes]',
    'reana-db>=0.5.0.dev20190402,<0.6.0',
    'htcondor',
=======
    'reana-commons[kubernetes]>=0.5.0,<0.6.0',
    'reana-db>=0.5.0,<0.6.0',
    'urllib3<1.25,>=1.21.1',
>>>>>>> 77beb111
]

packages = find_packages()


# Get the version string. Cannot be done with import!
with open(os.path.join('reana_job_controller', 'version.py'), 'rt') as f:
    version = re.search(
        '__version__\s*=\s*"(?P<version>.*)"\n',
        f.read()
    ).group('version')

setup(
    name='reana-job-controller',
    version=version,
    description=__doc__,
    long_description=readme + '\n\n' + history,
    author='REANA',
    author_email='info@reana.io',
    url='https://github.com/reanahub/reana-job-controller',
    packages=['reana_job_controller', ],
    zip_safe=False,
    entry_points={
        'flask.commands': [
            'openapi = reana_job_controller.cli:openapi',
        ],
    },
    extras_require=extras_require,
    install_requires=install_requires,
    setup_requires=setup_requires,
    tests_require=tests_require,
    classifiers=[
        'Development Status :: 3 - Alpha',
        'Environment :: Web Environment',
        'Intended Audience :: Developers',
        'License :: OSI Approved :: MIT License',
        'Operating System :: OS Independent',
        'Programming Language :: Python :: 3',
        'Programming Language :: Python :: 3.6',
        'Programming Language :: Python :: 3.7',
        'Programming Language :: Python :: Implementation :: CPython',
        'Programming Language :: Python',
        'Topic :: Internet :: WWW/HTTP :: Dynamic Content',
        'Topic :: Software Development :: Libraries :: Python Modules',
    ],
)<|MERGE_RESOLUTION|>--- conflicted
+++ resolved
@@ -58,15 +58,10 @@
     'Flask>=0.11',
     'kubernetes>=9.0.0',
     'marshmallow>=2.13',
-<<<<<<< HEAD
-    'reana-commons>=0.5.0.dev20190402,<0.6.0[kubernetes]',
-    'reana-db>=0.5.0.dev20190402,<0.6.0',
-    'htcondor',
-=======
     'reana-commons[kubernetes]>=0.5.0,<0.6.0',
     'reana-db>=0.5.0,<0.6.0',
     'urllib3<1.25,>=1.21.1',
->>>>>>> 77beb111
+    'htcondor',
 ]
 
 packages = find_packages()
